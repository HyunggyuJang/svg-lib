--- conflicted
+++ resolved
@@ -226,15 +226,9 @@
          (font-family (plist-get style :font-family))
          (font-weight (plist-get style :font-weight))
 
-<<<<<<< HEAD
-         (txt-char-width  (window-font-width nil 'fixed-pitch))
-         (txt-char-height (window-font-height nil 'fixed-pitch))
-         (font-info       (font-info (format "%s:%d" font-family font-size)))
-=======
          (txt-char-width  (window-font-width))
          (txt-char-height (window-font-height))
          (font-info       (font-info (format "%s-%d" font-family font-size)))
->>>>>>> 692585ee
          (ascent          (aref font-info 8))
          (tag-char-width  (aref font-info 11))
          ;; (tag-char-height (aref font-info 3))
@@ -515,17 +509,10 @@
 
          (label-length    (+ (length label) 2))
                           
-<<<<<<< HEAD
-         (txt-char-width  (window-font-width nil 'fixed-pitch))
-         (txt-char-height (window-font-height nil 'fixed-pitch))
-         (box-width       (* width txt-char-width))
-         (box-height      (* height txt-char-height))
-=======
          (txt-char-width  (window-font-width))
          (txt-char-height (window-font-height))
          ;; (box-width       (* width txt-char-width))
          ;; (box-height      (* height txt-char-height))
->>>>>>> 692585ee
 
          (font-info       (font-info (format "%s-%d" font-family font-size)))
          (ascent          (aref font-info 8))
